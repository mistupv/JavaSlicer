package tfm.arcs.pdg;

import org.jgrapht.io.Attribute;
import org.jgrapht.io.DefaultAttribute;
import tfm.arcs.Arc;

import java.util.Map;

<<<<<<< HEAD
/**
 * An arc used in the {@link tfm.graphs.PDG} and {@link tfm.graphs.SDG},
 * representing the declaration of some data linked to its usage (of that value).
 * There is data dependency between two nodes if and only if (1) the source <it>may</it>
 * declare a variable, (2) the destination <it>may</it> use it, and (3) there is a
 * path between the nodes where the variable is not redefined.
 */
public class DataDependencyArc extends Arc<VariableArcData> {

    public DataDependencyArc(GraphNode<?> from, GraphNode<?> to, String variable, String... variables) {
        super(from, to);

        List<String> variablesList = new ArrayList<>(variables.length + 1);

        variablesList.add(variable);
        variablesList.addAll(Arrays.asList(variables));

        VariableArcData variableArcData = new VariableArcData(variablesList);

        setData(variableArcData);
    }

    @Override
    public boolean isControlFlowArrow() {
        return false;
    }

    @Override
    public boolean isExecutableControlFlowArrow() {
        return false;
    }

    @Override
    public boolean isControlDependencyArrow() {
        return false;
    }

    @Override
    public boolean isDataDependencyArrow() {
        return true;
=======
public class DataDependencyArc extends Arc {
    private final String variable;

    public DataDependencyArc(String variable) {
        super();
        this.variable = variable;
>>>>>>> 2b465f8d
    }

    @Override
    public String getLabel() {
        return variable;
    }

    @Override
    public Map<String, Attribute> getDotAttributes() {
        Map<String, Attribute> map = super.getDotAttributes();
        map.put("style", DefaultAttribute.createAttribute("dashed"));
        map.put("color", DefaultAttribute.createAttribute("red"));
        return map;
    }
}
<|MERGE_RESOLUTION|>--- conflicted
+++ resolved
@@ -6,7 +6,6 @@
 
 import java.util.Map;
 
-<<<<<<< HEAD
 /**
  * An arc used in the {@link tfm.graphs.PDG} and {@link tfm.graphs.SDG},
  * representing the declaration of some data linked to its usage (of that value).
@@ -14,47 +13,12 @@
  * declare a variable, (2) the destination <it>may</it> use it, and (3) there is a
  * path between the nodes where the variable is not redefined.
  */
-public class DataDependencyArc extends Arc<VariableArcData> {
-
-    public DataDependencyArc(GraphNode<?> from, GraphNode<?> to, String variable, String... variables) {
-        super(from, to);
-
-        List<String> variablesList = new ArrayList<>(variables.length + 1);
-
-        variablesList.add(variable);
-        variablesList.addAll(Arrays.asList(variables));
-
-        VariableArcData variableArcData = new VariableArcData(variablesList);
-
-        setData(variableArcData);
-    }
-
-    @Override
-    public boolean isControlFlowArrow() {
-        return false;
-    }
-
-    @Override
-    public boolean isExecutableControlFlowArrow() {
-        return false;
-    }
-
-    @Override
-    public boolean isControlDependencyArrow() {
-        return false;
-    }
-
-    @Override
-    public boolean isDataDependencyArrow() {
-        return true;
-=======
 public class DataDependencyArc extends Arc {
     private final String variable;
 
     public DataDependencyArc(String variable) {
         super();
         this.variable = variable;
->>>>>>> 2b465f8d
     }
 
     @Override
