--- conflicted
+++ resolved
@@ -12,22 +12,16 @@
 import java.util.Set;
 
 /**
-<<<<<<< HEAD
  * Represents a node in the various graphs ({@link tfm.graphs.CFG CFG},
  * {@link tfm.graphs.PDG PDG} and {@link tfm.graphs.SDG SDG}),
  * including its AST representation and the connections it has to other nodes
  * in the same graph. It can hold a string of characters that will be used
  * to represent it.
+ * <br/>
+ * It is immutable.
  * @param <N> The type of the AST represented by this node.
  */
-public class GraphNode<N extends Node> extends Vertex<String, ArcData> {
-=======
- * Immutable class that represents an AST node inside a CFG, PDG or SDG.
- *
- * @param <N> the AST node that represents
- */
 public class GraphNode<N extends Node> {
->>>>>>> 2b465f8d
 
     private final int id;
     private final String instruction;
@@ -115,13 +109,8 @@
 
         GraphNode<?> other = (GraphNode<?>) o;
 
-<<<<<<< HEAD
-        return this.getId() == other.getId()
-                && Objects.equals(getData(), other.getData())
-=======
         return Objects.equals(getId(), other.getId())
                 && Objects.equals(getInstruction(), other.getInstruction())
->>>>>>> 2b465f8d
                 && Objects.equals(astNode, other.astNode);
     }
 
