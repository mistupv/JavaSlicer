package tfm.exec;

<<<<<<< HEAD
import guru.nidi.graphviz.engine.Format;
import tfm.graphs.CFG;
import tfm.graphs.CFG.ACFG;
import tfm.graphs.CFG.ECFG;
import tfm.graphs.PDG;
import tfm.graphs.PDG.APDG;
import tfm.graphs.PDG.EPDG;
import tfm.graphs.PDG.EPPDG;
import tfm.graphs.PDG.PPDG;
=======
import com.github.javaparser.ast.Node;
import tfm.graphs.PDG;
>>>>>>> 2b465f8d
import tfm.nodes.GraphNode;
import tfm.utils.Logger;
import tfm.visitors.pdg.PDGBuilder;

import java.io.IOException;
import java.util.Comparator;
import java.util.stream.Collectors;

public class PDGLog extends GraphLog<PDG> {
<<<<<<< HEAD
    public static final int PDG = 0, APDG = 1, PPDG = 2, EPDG = 3, EPPDG = 4;
=======
>>>>>>> 2b465f8d

    private CFGLog cfgLog;
    private int type;

    public PDGLog(int type) {
        this(null);
        this.type = type;
    }

    public PDGLog(PDG pdg) {
        super(pdg);

        if (graph != null && graph.getCfg() != null)
            cfgLog = new CFGLog(graph.getCfg());
        else cfgLog = null;
    }

    @Override
<<<<<<< HEAD
    public void visit(com.github.javaparser.ast.Node node) {
        switch (type) {
            case PDG:
                this.graph = new PDG();
                this.graph.setCfg(new CFG());
                break;
            case APDG:
                this.graph = new APDG();
                this.graph.setCfg(new ACFG());
                break;
            case PPDG:
                this.graph = new PPDG();
                this.graph.setCfg(new ACFG());
                break;
            case EPDG:
                this.graph = new EPDG();
                this.graph.setCfg(new ECFG());
                break;
            case EPPDG:
                this.graph = new EPPDG();
                this.graph.setCfg(new ECFG());
                break;
            default:
                throw new RuntimeException("Invalid type of PDG");
        }

        node.accept(new PDGBuilder(graph, graph.getCfg()), this.graph.getRootNode());
=======
    public void visit(Node node) {
        this.graph = new PDG();

        node.accept(new PDGBuilder(graph), null);
>>>>>>> 2b465f8d

        if (cfgLog == null) {
            cfgLog = new CFGLog(graph.getCfg());
        }
    }

    @Override
    public void log() throws IOException {
        super.log();

        Logger.log("Nodes with variable info");
        Logger.log(graph.vertexSet().stream()
                .sorted(Comparator.comparingInt(GraphNode::getId))
                .map(node ->
                        String.format("GraphNode { id: %s, declared: %s, defined: %s, used: %s }",
                                node.getId(),
                                node.getDeclaredVariables(),
                                node.getDefinedVariables(),
                                node.getUsedVariables())
                ).collect(Collectors.joining(System.lineSeparator()))
        );
    }

    @Override
    public void generateImages(String imageName, Format format) throws IOException {
        super.generateImages(imageName + "-" + getExtra(), format);
        if (cfgLog != null)
            cfgLog.generateImages(imageName + "-" + getExtraCFG(), format);
    }

    private String getExtraCFG() {
        if (graph.getCfg() instanceof ECFG)
            return "ecfg";
        else if (graph.getCfg() instanceof ACFG)
            return "acfg";
        else if (graph.getCfg() instanceof CFG)
            return "cfg";
        throw new RuntimeException("invalid or null cfg graph type");
    }

    private String getExtra() {
        if (graph instanceof EPPDG)
            return "eppdg";
        else if (graph instanceof EPDG)
            return "epdg";
        else if (graph instanceof PPDG)
            return "ppdg";
        else if (graph instanceof APDG)
            return "apdg";
        else if (graph instanceof PDG)
            return "pdg";
        throw new RuntimeException("invalid or null pdg graph type");
    }

    @Override
    public void openVisualRepresentation() throws IOException {
        super.openVisualRepresentation();

        if (cfgLog != null)
            cfgLog.openVisualRepresentation();
    }
}<|MERGE_RESOLUTION|>--- conflicted
+++ resolved
@@ -1,39 +1,18 @@
 package tfm.exec;
 
-<<<<<<< HEAD
-import guru.nidi.graphviz.engine.Format;
-import tfm.graphs.CFG;
-import tfm.graphs.CFG.ACFG;
-import tfm.graphs.CFG.ECFG;
 import tfm.graphs.PDG;
-import tfm.graphs.PDG.APDG;
-import tfm.graphs.PDG.EPDG;
-import tfm.graphs.PDG.EPPDG;
-import tfm.graphs.PDG.PPDG;
-=======
-import com.github.javaparser.ast.Node;
-import tfm.graphs.PDG;
->>>>>>> 2b465f8d
 import tfm.nodes.GraphNode;
 import tfm.utils.Logger;
-import tfm.visitors.pdg.PDGBuilder;
 
 import java.io.IOException;
 import java.util.Comparator;
 import java.util.stream.Collectors;
 
 public class PDGLog extends GraphLog<PDG> {
-<<<<<<< HEAD
-    public static final int PDG = 0, APDG = 1, PPDG = 2, EPDG = 3, EPPDG = 4;
-=======
->>>>>>> 2b465f8d
+    private CFGLog cfgLog;
 
-    private CFGLog cfgLog;
-    private int type;
-
-    public PDGLog(int type) {
+    public PDGLog() {
         this(null);
-        this.type = type;
     }
 
     public PDGLog(PDG pdg) {
@@ -42,47 +21,6 @@
         if (graph != null && graph.getCfg() != null)
             cfgLog = new CFGLog(graph.getCfg());
         else cfgLog = null;
-    }
-
-    @Override
-<<<<<<< HEAD
-    public void visit(com.github.javaparser.ast.Node node) {
-        switch (type) {
-            case PDG:
-                this.graph = new PDG();
-                this.graph.setCfg(new CFG());
-                break;
-            case APDG:
-                this.graph = new APDG();
-                this.graph.setCfg(new ACFG());
-                break;
-            case PPDG:
-                this.graph = new PPDG();
-                this.graph.setCfg(new ACFG());
-                break;
-            case EPDG:
-                this.graph = new EPDG();
-                this.graph.setCfg(new ECFG());
-                break;
-            case EPPDG:
-                this.graph = new EPPDG();
-                this.graph.setCfg(new ECFG());
-                break;
-            default:
-                throw new RuntimeException("Invalid type of PDG");
-        }
-
-        node.accept(new PDGBuilder(graph, graph.getCfg()), this.graph.getRootNode());
-=======
-    public void visit(Node node) {
-        this.graph = new PDG();
-
-        node.accept(new PDGBuilder(graph), null);
->>>>>>> 2b465f8d
-
-        if (cfgLog == null) {
-            cfgLog = new CFGLog(graph.getCfg());
-        }
     }
 
     @Override
@@ -104,33 +42,9 @@
 
     @Override
     public void generateImages(String imageName, Format format) throws IOException {
-        super.generateImages(imageName + "-" + getExtra(), format);
+        super.generateImages(imageName, format);
         if (cfgLog != null)
-            cfgLog.generateImages(imageName + "-" + getExtraCFG(), format);
-    }
-
-    private String getExtraCFG() {
-        if (graph.getCfg() instanceof ECFG)
-            return "ecfg";
-        else if (graph.getCfg() instanceof ACFG)
-            return "acfg";
-        else if (graph.getCfg() instanceof CFG)
-            return "cfg";
-        throw new RuntimeException("invalid or null cfg graph type");
-    }
-
-    private String getExtra() {
-        if (graph instanceof EPPDG)
-            return "eppdg";
-        else if (graph instanceof EPDG)
-            return "epdg";
-        else if (graph instanceof PPDG)
-            return "ppdg";
-        else if (graph instanceof APDG)
-            return "apdg";
-        else if (graph instanceof PDG)
-            return "pdg";
-        throw new RuntimeException("invalid or null pdg graph type");
+            cfgLog.generateImages(imageName, format);
     }
 
     @Override
