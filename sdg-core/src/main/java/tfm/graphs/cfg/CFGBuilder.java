--- conflicted
+++ resolved
@@ -335,36 +335,8 @@
     }
 
     @Override
-<<<<<<< HEAD
-    public void visit(MethodDeclaration methodDeclaration, Void arg) {
-        // Sanity checks
-        if (graph.getRootNode().isPresent())
-            throw new IllegalStateException("CFG is only allowed for one method, not multiple!");
-        if (methodDeclaration.getBody().isEmpty())
-            throw new IllegalStateException("The method must have a body! Abstract methods have no CFG");
-
-        // Create the root node
-        graph.buildRootNode(
-                "ENTER " + methodDeclaration.getDeclarationAsString(false, false, false),
-                methodDeclaration,
-                TypeNodeFactory.fromType(NodeType.METHOD_ENTER));
-        hangingNodes.add(graph.getRootNode().get());
-        // Create and connect formal-in nodes sequentially
-        for (Parameter param : methodDeclaration.getParameters())
-            connectTo(addFormalInGraphNode(methodDeclaration, param));
-        // Visit the body of the method
-        methodDeclaration.getBody().get().accept(this, arg);
-        // Append all return statements (without repetition)
-        returnList.stream().filter(node -> !hangingNodes.contains(node)).forEach(hangingNodes::add);
-
-        createAndConnectFormalOutNodes(methodDeclaration);
-
-        // Create and connect the exit node
-        connectTo(graph.addNode("Exit", new EmptyStmt(), TypeNodeFactory.fromType(NodeType.METHOD_EXIT)));
-=======
     public void visit(ExplicitConstructorInvocationStmt n, Void arg) {
         connectTo(n);
->>>>>>> 178fa7ba
     }
 
     // ======================================================================
